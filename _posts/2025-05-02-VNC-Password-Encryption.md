---
title: VNC Password Encription
date: 2025-05-02 10:15:00 +0200
categories: [PowerShell, VNC]
tags: [password]
mermaid: true
description: The following post runs through the process of writing VNC password encryption and decryption scripts.
image:
  path: /assets/img/posts/vncpassword.png
---
<<<<<<< HEAD
## Brief backstory
=======
![Banner](/assets/img/posts/vncpassword.png){: .shadow }
## The why - Backstory
>>>>>>> 5380a4c2
Dating almost a decade ago when I still was dealing with end-user support I wrote a batch script to install and uninstall a Tight VNC server service with a configuration of my own. Sadly VNC passwords are pretty weak as they are only up to 8 characters long and are only obfuscated not encrypted. I'm in no way ecouraging anyone to use it in a production environment. However I find it a good last resort solution if I have to support industry production machines running Windows with only touchscreen HIDs.

Since the configuration I was deploying along side the binary was always the same I wanted to randomize it during installation, however my skills were insufficient back then.

Although not particularly needed today, I wanted to revisit this old idea and use PowerShell to encrypt and decrypt VNC passwords.

## Building a script
VNC Passwords use electronic codebook encription (ECB) which is a mode of Data Encription Standard (DES) dating back to 1975. Thankfully this is fully implemented by `System.Security.Cryptography.DESCryptoServiceProvider` hence there is no need to code this part. Now ECB requires a set of decrypted bytes and an encryption key and it will return a different set of bytes. Each byte is then split into two nibbles (4-bits). A nibble can have a value between 0-15. Then each nibble is used to read a char from 0 to F.

```mermaid
flowchart TB

DecArr[/decrypted bytes/] --> ECB[ECB Encryption]
EncKey[/encryption key/] --> ECB
ECB --> EncArr[encrypted bytes]
EncArr --> Loop[for each byte]
Loop --> NibbleA[nibble A]
Loop --> NibbleB[nibble B]
NibbleA --> ReadChar["chars[nibble]"]
NibbleB --> ReadChar
ReadChar --> EncString[/encrypted string/]
```

### Proper string input
Altough applications accept vnc passwords up to 8 characters long the actual password length is always exactly 8 characters. The obvious question is what happens when it's longer or shorter.

After some research I established the missing characters are treated as `0` and any additional character above 8 chars is discarded.
```mermaid
flowchart LR

AA[/String/] --> AB{String.Length}
AB -->|< 8| AC[fill with 0's]
AB -->|\> 8| AD[cut characters]
AC --> AF
AD --> AF
AB -->|else| AF[String]
AF --> AG[/ASCII byte array i.e. decrypted bytes/]
```
Hence we've got our first bit of code.
```powershell
if ($String.Length -gt 8)
{
    $String = $String.Substring(0,8)
}
if ($String.Length -lt 8)
{
    $String = $String.PadRight(8,"0")
}
```
Here I asked myself if I should just use PowerShell's builtin parameter validation. Since I want to mimic existing GUIs I need to allow shorter and longer passwords and later modify them hence using `[ValidateLength(8)]` wouldn't be appropriate here.

### Encryption key with reverse bit order
Apparently all the major VNC providers i.e. UltraVNC, TightVNC, and TigerVNC use the same preshared encryption key. That's probably for compatibility reasons and/or standardisation.

Non the less the key is `23, 82, 107, 6, 35, 78, 88, 7` but it is actually later transformed before usage. Each byte has it's bits reversed. I *could* hardcode the already transformed byte array but since that is the preshared key I wanted to use the core value, not a transformed one.

```powershell
# Preshared key used by UltraVNC, TightVNC, and TigerVNC
[byte[]] $key = [byte[]] @(23, 82, 107, 6, 35, 78, 88, 7)
# Reverse bit order in key bytes
# i.e. 00010111 -> 11101000
for ($i=0;$i -lt 8; $i++) {
    $key[$i] = 
        (($key[$i] -band 0x01) -shl 7) -bor # 00000001 -> 10000000
        (($key[$i] -band 0x02) -shl 5) -bor # 00000010 -> 01000000
        (($key[$i] -band 0x04) -shl 3) -bor # 00000100 -> 00100000
        (($key[$i] -band 0x08) -shl 1) -bor # 00001000 -> 00010000
        (($key[$i] -band 0x10) -shr 1) -bor # 00010000 -> 00001000
        (($key[$i] -band 0x20) -shr 3) -bor # 00100000 -> 00000100
        (($key[$i] -band 0x40) -shr 5) -bor # 01000000 -> 00000010
        (($key[$i] -band 0x80) -shr 7)      # 10000000 -> 00000001
}
```

### ECB Encryption
Finally I can create a DES provider using ECB. VNC's ECB doesn't use any input vectors (IV) as an additionaly security measure, hence why we set it to `$null`. Since ECB is simmetric the out will be of the same length as input i.e. 8-byte array.
```powershell
[byte[]] $encArr = [byte[]]::new(8)
$DataEncryptionService = [System.Security.Cryptography.DESCryptoServiceProvider]::new()
$DataEncryptionService.Padding = "None"
$DataEncryptionService.Mode = "ECB"
$Encryptor = $DataEncryptionService.CreateEncryptor($key,$null)
[void] $Encryptor.TransformBlock($decArr,0,$decArr.Length,$encArr,0)
```

### Outputing encrypted bytes
Now although we have the same ammount of bytes the output actually has 16 characters. That's because each byte has to be split into 4-bit chunks (nibbles). First nibble should have bits from 5 to 8, the seccond from 1 to 4. Since later these will be cast to `[int]` to find proper char from a char array it doesn't have to be actually a 4-bit value. That's why for the first value i shift 4 bits to the right, and for the seccond value i zero the latter bits. Both values are used to read the proper character.

Yes, this is just converting binary to hex chars but this seemed way cleaner than using two conversions for each nibble (four for each byte).
```powershell
[char[]] $chars = [char[]] "0123456789ABCDEF"

[string] $VNCString = [string]::Empty
for ($i = 0; $i -lt $encArr.Length; $i++) {
    # Shift right 4 bits
    # i.e. 00010111 -> 00000001
    $VNCString += $chars[$encArr[$i] -shr 4]

    # Clear first 4 bits
    # i.e. 00010111 -> 00000111
    $VNCString += $chars[$encArr[$i] -band 0xf]
}

return $VNCString.Trim().ToLower()
```

## Final script
### Encryption - ConvertTo-VNCString.ps1
```powershell
[CmdletBinding()]
param(
    [Parameter(Mandatory,ValueFromPipeline)]
    [string]
    $String
)

if ($String.Length -gt 8)
{
    $String = $String.Substring(0,8)
}
if ($String.Length -lt 8)
{
    $String = $String.PadRight(8,"0")
}

# Preshared key used by UltraVNC, TightVNC, and TigerVNC
[byte[]] $key = [byte[]] @(23, 82, 107, 6, 35, 78, 88, 7)
[byte[]] $decArr = [System.Text.ASCIIEncoding]::new().GetBytes($String)
[byte[]] $encArr = [byte[]]::new(8)
[char[]] $chars = [char[]] "0123456789ABCDEF"

# Reverse bit order in key bytes
# i.e. 00010111 -> 11101000
for ($i=0;$i -lt 8; $i++) {
    $key[$i] = 
        (($key[$i] -band 0x01) -shl 7) -bor # 00000001 -> 10000000
        (($key[$i] -band 0x02) -shl 5) -bor # 00000010 -> 01000000
        (($key[$i] -band 0x04) -shl 3) -bor # 00000100 -> 00100000
        (($key[$i] -band 0x08) -shl 1) -bor # 00001000 -> 00010000
        (($key[$i] -band 0x10) -shr 1) -bor # 00010000 -> 00001000
        (($key[$i] -band 0x20) -shr 3) -bor # 00100000 -> 00000100
        (($key[$i] -band 0x40) -shr 5) -bor # 01000000 -> 00000010
        (($key[$i] -band 0x80) -shr 7)      # 10000000 -> 00000001
}

# Encrypt using electronic codebook (ECB) data encryption standard (DES)
$DataEncryptionService = [System.Security.Cryptography.DESCryptoServiceProvider]::new()
$DataEncryptionService.Padding = "None"
$DataEncryptionService.Mode = "ECB"
$Encryptor = $DataEncryptionService.CreateEncryptor($key,$null)
[void] $Encryptor.TransformBlock($decArr,0,$decArr.Length,$encArr,0)

# Split each byte into two nibbles, and
# write them as hex decimals
[string] $VNCString = [string]::Empty
for ($i = 0; $i -lt $encArr.Length; $i++) {
    # Shift right 4 bits
    # i.e. 00010111 -> 00000001
    $VNCString += $chars[$encArr[$i] -shr 4]

    # Clear first 4 bits
    # i.e. 00010111 -> 00000111
    $VNCString += $chars[$encArr[$i] -band 0xf]
}

return $VNCString.Trim().ToLower()
```
### Decryption - ConvertFrom-VNCString.ps1
```powershell
[CmdletBinding()]
param(
    [Parameter(Mandatory,ValueFromPipeline)]
    [string]
    $String
)

# Preshared key used by UltraVNC, TightVNC, and TigerVNC
[byte[]] $key = [byte[]] @(23, 82, 107, 6, 35, 78, 88, 7)
[byte[]] $decArr = [byte[]]::new(8)
[char[]] $chars = [char[]] "0123456789ABCDEF"

# Reverse bit order in key bytes
# i.e. 00010111 -> 11101000
for ($i=0;$i -lt 8; $i++) {
    $key[$i] = 
        (($key[$i] -band 0x01) -shl 7) -bor # 00000001 -> 10000000
        (($key[$i] -band 0x02) -shl 5) -bor # 00000010 -> 01000000
        (($key[$i] -band 0x04) -shl 3) -bor # 00000100 -> 00100000
        (($key[$i] -band 0x08) -shl 1) -bor # 00001000 -> 00010000
        (($key[$i] -band 0x10) -shr 1) -bor # 00010000 -> 00001000
        (($key[$i] -band 0x20) -shr 3) -bor # 00100000 -> 00000100
        (($key[$i] -band 0x40) -shr 5) -bor # 01000000 -> 00000010
        (($key[$i] -band 0x80) -shr 7)      # 10000000 -> 00000001
}

# Read each char as hex decimal representing a nibble, and
# join each two nibble's into one byte
$String = $String.ToUpper()
for ($i = 0; $i -lt $String.Length; $i += 2) {
    [byte[]] $encArr += [char](
        # Shift left 4 bits
        # i.e. 00010111 -> 01110000
        ($chars.IndexOf($String[$i]) -shl 4) -bor

        # Clear first 4 bits
        # i.e. 00010111 -> 00000111
        ($chars.IndexOf($String[$i+1]) -band 0x0f)
    )
}

# Decrypt using electronic codebook (ECB) data encryption standard (DES)
$DataEncryptionService = [System.Security.Cryptography.DESCryptoServiceProvider]::new()
$DataEncryptionService.Padding = "None"
$DataEncryptionService.Mode = "ECB"
$Decryptor = $DataEncryptionService.CreateDecryptor($key,$null)
[void] $Decryptor.TransformBlock($encArr,0,$encArr.Length,$decArr,0)

return [string]::new($decArr)
```<|MERGE_RESOLUTION|>--- conflicted
+++ resolved
@@ -8,12 +8,7 @@
 image:
   path: /assets/img/posts/vncpassword.png
 ---
-<<<<<<< HEAD
 ## Brief backstory
-=======
-![Banner](/assets/img/posts/vncpassword.png){: .shadow }
-## The why - Backstory
->>>>>>> 5380a4c2
 Dating almost a decade ago when I still was dealing with end-user support I wrote a batch script to install and uninstall a Tight VNC server service with a configuration of my own. Sadly VNC passwords are pretty weak as they are only up to 8 characters long and are only obfuscated not encrypted. I'm in no way ecouraging anyone to use it in a production environment. However I find it a good last resort solution if I have to support industry production machines running Windows with only touchscreen HIDs.
 
 Since the configuration I was deploying along side the binary was always the same I wanted to randomize it during installation, however my skills were insufficient back then.
